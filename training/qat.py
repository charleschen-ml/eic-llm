# Copied from TRL to be run from Colab

# Copyright 2025 The HuggingFace Team. All rights reserved.
#
# Licensed under the Apache License, Version 2.0 (the "License");
# you may not use this file except in compliance with the License.
# You may obtain a copy of the License at
#
#     http://www.apache.org/licenses/LICENSE-2.0
#
# Unless required by applicable law or agreed to in writing, software
# distributed under the License is distributed on an "AS IS" BASIS,
# WITHOUT WARRANTIES OR CONDITIONS OF ANY KIND, either express or implied.
# See the License for the specific language governing permissions and
# limitations under the License.

"""
# Full training
python trl/scripts/sft.py \
    --model_name_or_path Qwen/Qwen2-0.5B \
    --dataset_name trl-lib/Capybara \
    --learning_rate 2.0e-5 \
    --num_train_epochs 1 \
    --packing \
    --per_device_train_batch_size 2 \
    --gradient_accumulation_steps 8 \
    --gradient_checkpointing \
    --logging_steps 25 \
    --eval_strategy steps \
    --eval_steps 100 \
    --output_dir Qwen2-0.5B-SFT \
    --push_to_hub

# LoRA
python trl/scripts/sft.py \
    --model_name_or_path Qwen/Qwen2-0.5B \
    --dataset_name trl-lib/Capybara \
    --learning_rate 2.0e-4 \
    --num_train_epochs 1 \
    --packing \
    --per_device_train_batch_size 2 \
    --gradient_accumulation_steps 8 \
    --gradient_checkpointing \
    --logging_steps 25 \
    --eval_strategy steps \
    --eval_steps 100 \
    --use_peft \
    --lora_r 32 \
    --lora_alpha 16 \
    --output_dir Qwen2-0.5B-SFT \
    --push_to_hub
"""

import argparse
import torch
import torch.nn as nn
import torch.nn.functional as F
import re
import os
import numpy as np
os.environ["CUBLAS_WORKSPACE_CONFIG"] = ":4096:8" # To fix torch deterministic error
torch.use_deterministic_algorithms(True)
import random

from datasets import load_dataset
from transformers import AutoConfig, AutoModelForCausalLM, AutoTokenizer
from transformers.models.auto.modeling_auto import MODEL_FOR_IMAGE_TEXT_TO_TEXT_MAPPING_NAMES
from transformers.models.gpt2.modeling_gpt2 import Conv1D
from transformers import TrainerCallback

from trl import (
    ModelConfig,
    ScriptArguments,
    SFTConfig,
    SFTTrainer,
    TrlParser,
    get_kbit_device_map,
    get_peft_config,
    get_quantization_config,
)

# Custom arguments for QAT-specific parameters
class QATArguments:
    def __init__(self, 
                 max_dataset_size=2,
                 use_quantization=True,
                 use_bitwise_lora=True,
                 quant_layers=None,
                 bit_choices=None,
                 use_cyclic_bitwidth=True,
                 cyclic_repeat_per_bit=1,
                 adapter_path=None):
        self.max_dataset_size = max_dataset_size
        self.use_quantization = use_quantization
        self.use_bitwise_lora = use_bitwise_lora
        self.quant_layers = quant_layers or [6, 8, 10, 11]
        self.bit_choices = bit_choices or [8, 16]
        self.use_cyclic_bitwidth = use_cyclic_bitwidth
        self.cyclic_repeat_per_bit = cyclic_repeat_per_bit
        self.adapter_path = adapter_path or "/content/drive/MyDrive/Colab_Notebooks/nn/gpt2-qat/full_qat_model.pt"
    
# Paths
bitwise_lora_adapter_path = "/content/drive/MyDrive/Colab_Notebooks/nn/gpt2-qat/full_qat_model.pt"

def get_cyclic_bitwidth(step, bit_choices=BIT_CHOICES, repeat_per_bit=1):
    """
<<<<<<< HEAD
    Compute cyclic bit-width based on current training step.
    Loops through bit choices from min to max and back, with configurable repeats per bit.
=======
    Compute cyclic bit-width based on current training step using cosine function.
>>>>>>> b3f0c50b
    
    Args:
        step: Current training step
        bit_choices: List of valid bit-width choices
        repeat_per_bit: Number of times to repeat each bit-width before moving to next
    
    Returns:
        Current bit-width for the cycle (integer from bit_choices)
    """
    # Calculate total steps for one complete cycle

    total_cycle_steps = (2 * len(bit_choices) - 2) * repeat_per_bit
    forward_steps = len(bit_choices) * repeat_per_bit
    
<<<<<<< HEAD
    # Calculate position within the cycle
    cycle_step = step % total_cycle_steps
    
    if cycle_step < forward_steps:
        # Forward phase: min to max
        bit_index = cycle_step // repeat_per_bit
    else:
        # Backward phase: max to min
        backward_step = cycle_step - forward_steps
        bit_index = len(bit_choices) - 2 - backward_step // repeat_per_bit
    
    return bit_choices[bit_index]
=======
    # Use cosine function for smooth transition between min and max
    # Following the reference implementation pattern
    current_bit = np.rint(min_bit + 0.5 * (max_bit - min_bit) * (1 + np.cos(np.pi * cycle_position + np.pi)))
    
    return current_bit
>>>>>>> b3f0c50b

def quantize_tensor(tensor, num_bits=4) -> object:
    device = tensor.device # capture tensor device (gpu)
    max_val = tensor.abs().max()
    scale = max_val / (2 ** (num_bits - 1) - 1)
    tensor_quant = torch.round(tensor / scale).clamp(
        min=-(2 ** (num_bits - 1)), max=2 ** (num_bits - 1) - 1
    )
    tensor_dequant = tensor_quant * scale
    return tensor_dequant.to(device) # move tensor to gpu

def patch_linear_forward_with_switchable_quantization(model, bit_widths=BIT_CHOICES):
    """
    For each nn.Linear layer, store quantized weights for multiple bit-widths
    and use a runtime flag to choose the active one.
    """
    for name, module in model.named_modules():
        if not any(name.startswith(f"transformer.h.{i}.") for i in QUANT_LAYERS):
            continue
        if any(skip in name for skip in ["lm_head", "wte"]):
            continue  # ✅ skip output and embedding layers
        if isinstance(module, (nn.Linear, Conv1D)):
            module._quantized_weights = {}  # e.g., {4: tensor, 8: tensor}

            # Precompute quantized weights for bit choices
            for b in bit_widths:
                w = module.weight.detach().clone().to(module.weight.device)
                q_w = quantize_tensor(w, num_bits=b)
                mean_diff = (w - q_w).abs().mean().item()
                max_before = w.abs().max().item()
                print(
                    f"[Quantize] Precomputed {name} | Bits: {b} | Mean abs diff: {mean_diff:.6f} | Max abs weight before: {max_before:.4f}")
                module._quantized_weights[b] = q_w

            module._active_bit = bit_widths[0]  # default
            module._bit_choices = bit_widths

            def quantized_forward(self, input):
                weight = self._quantized_weights[self._active_bit]
                if weight.shape[1] != input.shape[-1]: 
                    weight = weight.T # transpose if dim mismatch (for gpt2 internal layers e.g. c_attn)
                # print(f"[Forward] {self} | Bit: {self._active_bit} | Weight shape: {weight.shape}")
                return nn.functional.linear(input, weight, # put bias on the same device as the layer itself
                                            self.bias.to(input.device) if self.bias is not None else None)

            module.forward = quantized_forward.__get__(module, nn.Linear)

# def set_active_bitwidths(model, bit_config_dict): # To remove
#     print(f"\n[set_active] start: {bit_config_dict}")  # debug
#     for name, module in model.named_modules():
#         if isinstance(module, (nn.Linear, Conv1D)) and hasattr(module, "_quantized_weights"):
#             # print(f"[set_active] {name} is linear and has q_weights")
#             if name in bit_config_dict:
#                 module._active_bit = bit_config_dict[name]
#                 print(f"[set_active] successfully configured: {name} | Active bit: {bit_config_dict[name]}")

def set_active_bitwidths(model, bit_config_dict):
    print(f"\n[set_active] start: {bit_config_dict}")  # debug
    for name, module in model.named_modules():
        if isinstance(module, (nn.Linear, Conv1D)) and hasattr(module, "_quantized_weights"):
            # Always skip deactivating c_attn layers
            if "c_attn" in name:
                continue  # ✅ always leave c_attn active

            # Default all layers to inactive
            module._active_bit = None

            # Only activate layers that are explicitly configured
            for prefix, bit in bit_config_dict.items():
                if name.startswith(prefix):
                    module._active_bit = bit  # ✅ only activate if explicitly configured
                    # print(f"[set_active] set {name} to {bit} bits")

# def add_bitwise_lora_adapters(model, bit_widths=[4, 8, 16]):
#     """
#     For each Linear layer in transformer.h.0, attach multiple LoRA adapters — one per bit-width.
#     During forward pass, apply quantized weight and the matching LoRA adapter.
#     """
#     for name, module in model.named_modules():
#         # Only apply each linear layer in this module
#         if not any(name.startswith(f"transformer.h.{i}.") for i in [11]):
#             continue

#         # Apply only to Linear layers that were quantized
#         if isinstance(module, (nn.Linear, Conv1D)) and hasattr(module, "_quantized_weights"):
#             module._lora_adapters = nn.ModuleDict()
#             # Create one LoRA module per bit-width (e.g., 4-bit and 8-bit)
#             for b in bit_widths:
#                 print(f"[bitwise_lora] {name} | shape = {module.weight.shape}") # debug
#                 r = 8  # LoRA rank; can tune this
#                 if module.weight.shape[1] == module.weight.shape[0] * 3:
#                     print(f"[LoRA WARNING] Skipping {name} due to shape mismatch risk.")
#                     continue
#                 in_features = module.weight.shape[1]
#                 out_features = module.weight.shape[0]
#                 lora_down = nn.Linear(in_features, r, bias=False)
#                 lora_up = nn.Linear(r, out_features, bias=False)
#                 print(f"[bitwise_lora] lora_down shape: {lora_down.weight.shape}") # debug
#                 print(f"[bitwise_lora] lora_up shape: {lora_up.weight.shape}") # debug
#                 module._lora_adapters[str(b)] = nn.Sequential(lora_down, lora_up)
#                 print(f"[bitwise_lora] Created lora for layer {name} | {b} bits")

#             # Set default active bit-width
#             module._active_bit = bit_widths[0]

#             module._layer_name = name # temp debug

#             def forward_with_quant_and_lora(module, input):
#                 """
#                 Custom forward function that applies quantized weights and the corresponding LoRA adapter.
#                 Assumes input is a tuple, as passed into nn.Module.forward hooks.
#                 """
#                 bit_key = str(module._active_bit)
#                 print(f"[Forward] {module._layer_name} | Bit: {bit_key}")
#                 input = input[0] if isinstance(input, tuple) else input
#                 print(f"[Forward] input shape: {input.shape}") # debug

#                 weight = module._quantized_weights[module._active_bit]
#                 print(f"[Forward] weight shape: {weight.shape}") # debug

#                 # Transpose if needed for compatibility
#                 if weight.shape[1] != input.shape[-1]:
#                     weight = weight.T
#                     print(f"[Forward] transposed weight shape: {weight.shape}") # debug
#                 bias = module.bias

#                 # Quantized output
#                 output = F.linear(input, weight, bias)
#                 print(f"[Forward] output shape: {output.shape}") # debug

#                 # Apply LoRA if available and compatible
#                 if hasattr(module, "_lora_adapters") and module._lora_adapters:

#                     lora = module._lora_adapters[bit_key] if bit_key in module._lora_adapters else None
#                     print(f"[Forward] {module._layer_name} | Bit: {bit_key} | lora attr exists")
#                     if lora is not None:
#                         print(f"[Forward] {module._layer_name} | Bit: {bit_key} | lora exists")
#                         try:
#                             lora_out = lora(input)
#                             output += lora_out
#                             print(f"[Forward] computed {module._layer_name} | Bit: {bit_key}")
#                         except RuntimeError as e:
#                             print(f"[Forward] skipped {module._layer_name} | Bit: {bit_key} | {e}")
#                     else:
#                         print(f"[LoRA] No LoRA adapter for bit {module._active_bit} in {module}")
#                 return output

#             # Replace original forward function
#             module.forward = forward_with_quant_and_lora.__get__(module, type(module)) # type(module) to include conv1D

def add_bitwise_lora_adapters(model, bit_widths=BIT_CHOICES):
    """
    For each Linear layer in transformer.h.0, attach multiple LoRA adapters — one per bit-width.
    During forward pass, apply quantized weight and the matching LoRA adapter.
    """
    for name, module in model.named_modules():
        # Only apply each linear layer in this module
        if not any(name.startswith(f"transformer.h.{i}.") for i in QUANT_LAYERS):
            continue

        # Apply only to Linear layers that were quantized
        if isinstance(module, (nn.Linear, Conv1D)) and hasattr(module, "_quantized_weights"):
            module._lora_adapters = nn.ModuleDict()
            module._active_bit = bit_widths[0]
            module._bit_choices = bit_widths
            module._layer_name = name  # temp debug

            def forward_with_quant_and_lora(self, input):
                if getattr(self, "_active_bit", None) is None:
                    return input
                bit_key = str(self._active_bit)
                # print(f"[Forward] {self._layer_name} | Bit: {bit_key}")
                input = input[0] if isinstance(input, tuple) else input
                # print(f"[Forward] input shape: {input.shape}")  # debug

                weight = self._quantized_weights[self._active_bit]
                # print(f"[Forward] weight shape: {weight.shape}")  # debug

                if weight.shape[1] != input.shape[-1]:
                    weight = weight.T
                    # print(f"[Forward] transposed weight shape: {weight.shape}")  # debug

                bias = self.bias
                output = F.linear(input, weight, bias)
                # print(f"[Forward] output shape: {output.shape}")  # debug

                # Lazy init LoRA adapters
                if not hasattr(self, "_lora_adapters") or not self._lora_adapters:
                    self._lora_adapters = nn.ModuleDict()
                    r = 8  # LoRA rank; can tune this
                    in_features = input.shape[-1]
                    out_features = output.shape[-1]
                    for b in self._bit_choices:
                        # print(f"[bitwise_lora] {self._layer_name} | shape = {self.weight.shape}")  # debug
                        if self.weight.shape[1] == self.weight.shape[0] * 3:
                            # print(f"[bitwise_lora] Skipping {self._layer_name} due to shape mismatch risk.")
                            continue
                        lora_down = nn.Linear(in_features, r, bias=False).to(input.device)
                        lora_up = nn.Linear(r, out_features, bias=False).to(input.device)
                        # print(f"[bitwise_lora] lora_down shape: {lora_down.weight.shape}")  # debug
                        # print(f"[bitwise_lora] lora_up shape: {lora_up.weight.shape}")  # debug
                        self._lora_adapters[str(b)] = nn.Sequential(lora_down, lora_up)
                        # print(f"[bitwise_lora] Created lora for layer {self._layer_name} | {b} bits")

                # Apply LoRA if available and compatible
                if hasattr(self, "_lora_adapters") and bit_key in self._lora_adapters:
                    # print(f"[Forward] {self._layer_name} | Bit: {bit_key} | lora attr exists")
                    lora = self._lora_adapters[bit_key]
                    # print(f"[Forward] {self._layer_name} | Bit: {bit_key} | lora exists")
                    try:
                        lora_out = self._lora_adapters[bit_key](input)
                        output += lora_out
                        # print(f"[Forward] Computed {self._layer_name} | Bit: {bit_key}")
                    except RuntimeError as e:
                        # print(f"[Forward] Skipped {self._layer_name} | Bit: {bit_key} | {e}")
                        pass
                else:
                    # print(f"[LoRA] No LoRA adapter for bit {bit_key} in {self._layer_name}")
                    pass

                return output

            module.forward = forward_with_quant_and_lora.__get__(module, type(module))

# Custom callback to handle bit-width scheduling during training
class BitwidthSchedulingCallback(TrainerCallback):
    def __init__(self, model, bit_choices=BIT_CHOICES, use_cyclic=USE_CYCLIC_BITWIDTH):
        self.model = model
        self.bit_choices = bit_choices
        self.use_cyclic = use_cyclic
        self.step_count = 0

    def on_step_begin(self, args, state, control, **kwargs):
        self.step_count += 1
        
        if self.use_cyclic:
            # Use cyclic scheduling with automatic period based on bit choices
            current_bit = get_cyclic_bitwidth(
                self.step_count, 
                self.bit_choices,
                CYCLIC_REPEAT_PER_BIT
            )
            
            # # Clamp to valid bit choices to prevent KeyError
            # if current_bit not in self.bit_choices:
            #     # Find the closest valid bit choice
            #     closest_bit = min(self.bit_choices, key=lambda x: abs(x - current_bit))
            #     current_bit = closest_bit
            
            # Apply the same bit-width to all quantized layers
            bit_config = {}
            for name, module in self.model.named_modules():
                if hasattr(module, "_quantized_weights") and "lm_head" not in name:
                    bit_config[name] = current_bit
            
            if self.step_count % 10 == 0:  # Log every 10 steps to avoid spam
                print(f"[CyclicBitwidth] Step {self.step_count}: Using {current_bit}-bit quantization")
            
            set_active_bitwidths(self.model, bit_config)
        else:
            # Use random bit-width assignment (original behavior)
            bit_config = {}
            for name, module in self.model.named_modules():
                if hasattr(module, "_quantized_weights") and "lm_head" not in name:
                    chosen_bit = random.choice(self.bit_choices)
                    bit_config[name] = chosen_bit
            set_active_bitwidths(self.model, bit_config)

# # Custom callback to randomize bitwidths before each train step (original random implementation)
# class BitwidthRandomizationCallback(TrainerCallback):
#     def __init__(self, model, bit_choices=BIT_CHOICES):
#         self.model = model
#         self.bit_choices = bit_choices

#     def on_step_begin(self, args, state, control, **kwargs):
#         # Randomly assign a bitwidth to each supported layer
#         bit_config = {}
#         for name, module in self.model.named_modules():
#             if hasattr(module, "_quantized_weights") and "lm_head" not in name:
#                 chosen_bit = random.choice(self.bit_choices)
#                 # print(f"[BitwidthRandomization] Prepare {name} <- {chosen_bit} bit")
#                 bit_config[name] = chosen_bit
#         set_active_bitwidths(self.model, bit_config)

def sft_preprocess(example, tokenizer):
    answer = example["answers"]["text"][0].strip()
    return {
        "text": example["context"].strip() + "\n" + example["question"].strip() + "\n" + answer + tokenizer.eos_token
    }

def main(script_args, training_args, model_args, qat_args=None):
    """
    Main training function with configurable parameters.
    
    Args:
        script_args, training_args, model_args: Standard TRL arguments
        qat_args: QATArguments object containing QAT-specific parameters
    """
    # Use default QAT arguments if none provided
    if qat_args is None:
        qat_args = QATArguments()
    
    # Update global constants for this run
    global MAX_DATASET_SIZE, USE_QUANTIZATION, USE_BITWISE_LORA, QUANT_LAYERS, BIT_CHOICES
    global USE_CYCLIC_BITWIDTH, CYCLIC_REPEAT_PER_BIT, bitwise_lora_adapter_path
    
    MAX_DATASET_SIZE = qat_args.max_dataset_size
    USE_QUANTIZATION = qat_args.use_quantization
    USE_BITWISE_LORA = qat_args.use_bitwise_lora
    QUANT_LAYERS = qat_args.quant_layers
    BIT_CHOICES = qat_args.bit_choices
    USE_CYCLIC_BITWIDTH = qat_args.use_cyclic_bitwidth
    CYCLIC_REPEAT_PER_BIT = qat_args.cyclic_repeat_per_bit
    bitwise_lora_adapter_path = qat_args.adapter_path

    ################
    # Model init kwargs & Tokenizer
    ################
    quantization_config = get_quantization_config(model_args)
    model_kwargs = dict(
        revision=model_args.model_revision,
        trust_remote_code=model_args.trust_remote_code,
        attn_implementation=model_args.attn_implementation,
        torch_dtype=model_args.torch_dtype,
        use_cache=False if training_args.gradient_checkpointing else True,
        device_map=get_kbit_device_map() if quantization_config is not None else None,
        quantization_config=quantization_config,
    )

    # Create model
    model = AutoModelForCausalLM.from_pretrained(model_args.model_name_or_path, **model_kwargs)

    # Apply quantization
    if USE_QUANTIZATION:
        model.to("cuda")  # ✅ move to GPU before quantizing
        print("Before patch:", model.transformer.h[0].mlp.c_fc.forward.__code__)
        patch_linear_forward_with_switchable_quantization(model, bit_widths=BIT_CHOICES)
        print("After patch:", model.transformer.h[0].mlp.c_fc.forward.__code__)
        add_bitwise_lora_adapters(model, bit_widths=BIT_CHOICES) # add switchable precision
    

    # Create tokenizer
    tokenizer = AutoTokenizer.from_pretrained(
        model_args.model_name_or_path, trust_remote_code=model_args.trust_remote_code, use_fast=True
    )
    eos = tokenizer.eos_token if tokenizer is not None else ""
    
    # Dummy forward to create LoRA modules
    if USE_BITWISE_LORA:
        # Choose between cyclic scheduling and random assignment
        callbacks = [BitwidthSchedulingCallback(
            model, 
            bit_choices=BIT_CHOICES,
            use_cyclic=USE_CYCLIC_BITWIDTH
        )]
        
        if USE_CYCLIC_BITWIDTH:
            print(f"[Config] Using cyclic bit-width scheduling: {min(BIT_CHOICES)}-{max(BIT_CHOICES)} bits, period={CYCLIC_PERIOD}")
        else:
            print(f"[Config] Using random bit-width assignment from: {BIT_CHOICES}")
        
        # Dummy pass to create lora
        model.eval()
        with torch.no_grad():
            dummy_input = tokenizer("hello world", return_tensors="pt")["input_ids"].to(model.device)
            model(dummy_input)
        
        # Verify lora created
        for name, module in model.named_modules(): 
            if hasattr(module, "_lora_adapters"):
                print(f"{name}: {list(module._lora_adapters.keys())}")
    else:
        callbacks = []        

    ################
    # Dataset
    ################
    raw_datasets = load_dataset(script_args.dataset_name, name=script_args.dataset_config)
    # Shuffle and truncate the train split only
    dataset = raw_datasets["train"].shuffle(seed=42).select(range(MAX_DATASET_SIZE))
    if MAX_DATASET_SIZE > 1:
        # 80/20 split
        split = dataset.train_test_split(test_size=0.2, seed=42)
        train_dataset = split["train"].map(lambda x: sft_preprocess(x, tokenizer))
        eval_dataset = split["test"].map(lambda x: sft_preprocess(x, tokenizer))
        print(f"Train size: {len(train_dataset)}")
        print(f"Validation size: {len(eval_dataset)}")
    else:
        # Don't split if dataset has only 1 example
        train_dataset = split["train"].map(lambda x: sft_preprocess(x, tokenizer))
        eval_dataset = None
        print(f"Train size: {len(train_dataset)}")
        print("Validation set not created (MAX_DATASET_SIZE <= 1)")
    print("Example preprocessed train sample:")
    print(train_dataset[0]["text"])
    eval_dataset.to_json("/content/drive/MyDrive/Colab_Notebooks/nn/eic_llm/eval_set.json") # Save eval set for inference script
    train_dataset.to_json("/content/drive/MyDrive/Colab_Notebooks/nn/eic_llm/train_set.json") # Save train set (for debug)

    ################
    # Training
    ################
    trainer = SFTTrainer(
        model=model,
        args=training_args,
        train_dataset=train_dataset, # dataset[script_args.dataset_train_split],
        eval_dataset=eval_dataset, # dataset[script_args.dataset_test_split] if training_args.eval_strategy != "no" else None,
        processing_class=tokenizer,
        peft_config=get_peft_config(model_args),
        callbacks = callbacks
    )

    # # Set bit-widths per layer dynamically (you can randomize or group as needed)
    # config1 = {f"transformer.h.{i}": 4 if i % 2 == 0 else 8 for i in range(12)}  # for 12 layers
    # config2 = {f"transformer.h.{i}": 4 for i in range(12)}
    # config3 = {f"transformer.h.{i}": 8 for i in range(12)}
    # config4 = {f"transformer.h.11": 8}
    # if USE_QUANTIZATION and not USE_BITWISE_LORA:
    #     set_active_bitwidths(model, config4) # static training
    #     # set_random_bitwidths(model) # dynamic training (deprecated)

    trainer.train()

    # Save and push to hub
    trainer.save_model(training_args.output_dir)
    if USE_BITWISE_LORA:
        print(type(model))                         # should show PeftModel
        print(type(model.base_model))             # should show PeftModelForCausalLM
        # print(type(model.base_model.model))       # should show GPT2LMHeadModel
        torch.save(model.state_dict(), bitwise_lora_adapter_path)
    if training_args.push_to_hub:
        trainer.push_to_hub(dataset_name=script_args.dataset_name)


def make_parser(subparsers: argparse._SubParsersAction = None):
    dataclass_types = (ScriptArguments, SFTConfig, ModelConfig)
    if subparsers is not None:
        parser = subparsers.add_parser("sft", help="Run the SFT training script", dataclass_types=dataclass_types)
    else:
        parser = TrlParser(dataclass_types)
    
    # Add QAT-specific arguments
    parser.add_argument("--max_dataset_size", type=int, default=2, 
                       help="Total samples (train+validation). Set to >= 2.")
    parser.add_argument("--use_quantization", action="store_true", default=True,
                       help="Whether to apply quantization")
    parser.add_argument("--no_quantization", dest="use_quantization", action="store_false",
                       help="Disable quantization")
    parser.add_argument("--use_bitwise_lora", action="store_true", default=True,
                       help="Whether to use bitwise LoRA adapters")
    parser.add_argument("--no_bitwise_lora", dest="use_bitwise_lora", action="store_false",
                       help="Disable bitwise LoRA adapters")
    parser.add_argument("--quant_layers", type=str, default="6,8,10,11",
                       help="Comma-separated list of h.* layers to quantize")
    parser.add_argument("--bit_choices", type=str, default="8,16",
                       help="Comma-separated list of bit choices for LoRA")
    parser.add_argument("--use_cyclic_bitwidth", action="store_true", default=True,
                       help="Enable cyclic bit-width scheduling")
    parser.add_argument("--no_cyclic_bitwidth", dest="use_cyclic_bitwidth", action="store_false",
                       help="Disable cyclic bit-width scheduling")
    parser.add_argument("--cyclic_repeat_per_bit", type=int, default=1,
                       help="Number of times to repeat each bit-width")
    parser.add_argument("--adapter_path", type=str, 
                       default="/content/drive/MyDrive/Colab_Notebooks/nn/gpt2-qat/full_qat_model.pt",
                       help="Path to save the bitwise LoRA adapter")
    
    return parser


if __name__ == "__main__":
    parser = make_parser()
    script_args, training_args, model_args = parser.parse_args_and_config()
    
    # Parse QAT-specific arguments
    args = parser.parse_args()
    
    # Convert string arguments to lists
    quant_layers = [int(x.strip()) for x in args.quant_layers.split(",")]
    bit_choices = [int(x.strip()) for x in args.bit_choices.split(",")]
    
    # Create QAT arguments object
    qat_args = QATArguments(
        max_dataset_size=args.max_dataset_size,
        use_quantization=args.use_quantization,
        use_bitwise_lora=args.use_bitwise_lora,
        quant_layers=quant_layers,
        bit_choices=bit_choices,
        use_cyclic_bitwidth=args.use_cyclic_bitwidth,
        cyclic_repeat_per_bit=args.cyclic_repeat_per_bit,
        adapter_path=args.adapter_path
    )
    
    main(script_args, training_args, model_args, qat_args)<|MERGE_RESOLUTION|>--- conflicted
+++ resolved
@@ -104,12 +104,8 @@
 
 def get_cyclic_bitwidth(step, bit_choices=BIT_CHOICES, repeat_per_bit=1):
     """
-<<<<<<< HEAD
     Compute cyclic bit-width based on current training step.
     Loops through bit choices from min to max and back, with configurable repeats per bit.
-=======
-    Compute cyclic bit-width based on current training step using cosine function.
->>>>>>> b3f0c50b
     
     Args:
         step: Current training step
@@ -123,9 +119,7 @@
 
     total_cycle_steps = (2 * len(bit_choices) - 2) * repeat_per_bit
     forward_steps = len(bit_choices) * repeat_per_bit
-    
-<<<<<<< HEAD
-    # Calculate position within the cycle
+        # Calculate position within the cycle
     cycle_step = step % total_cycle_steps
     
     if cycle_step < forward_steps:
@@ -137,13 +131,6 @@
         bit_index = len(bit_choices) - 2 - backward_step // repeat_per_bit
     
     return bit_choices[bit_index]
-=======
-    # Use cosine function for smooth transition between min and max
-    # Following the reference implementation pattern
-    current_bit = np.rint(min_bit + 0.5 * (max_bit - min_bit) * (1 + np.cos(np.pi * cycle_position + np.pi)))
-    
-    return current_bit
->>>>>>> b3f0c50b
 
 def quantize_tensor(tensor, num_bits=4) -> object:
     device = tensor.device # capture tensor device (gpu)
